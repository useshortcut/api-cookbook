###
### Workflow that lints code in pull requests
###

name: Lint

# Note: No name so it uses the name associated with the pull request merge to main

on:
  pull_request:
    paths:
    - 'pivotal-import/**'

jobs:
  lint-pivotal-import:
    runs-on: ubuntu-latest
    permissions:
      contents: read
    steps:
      - name: Check out repository code
        uses: actions/checkout@v4

<<<<<<< HEAD
      - name: Set up Python &gt;=3.10
        uses: actions/setup-python@v4
        with:
          python-version: "&gt;=3.10"
=======
      - name: Set up Python 3.10
        uses: actions/setup-python@v4
        with:
          python-version: "3.10"
>>>>>>> 83b4a229
          cache: "pipenv"

      - name: Install pipenv
        run: pip install --user pipenv

      - name: Install Python dependencies
        working-directory: ./pivotal-import
        run: make setup-dev

      - name: Lint pivotal-import with Black linter
        working-directory: ./pivotal-import
        run: make lint<|MERGE_RESOLUTION|>--- conflicted
+++ resolved
@@ -20,17 +20,10 @@
       - name: Check out repository code
         uses: actions/checkout@v4
 
-<<<<<<< HEAD
-      - name: Set up Python &gt;=3.10
+      - name: Set up Python >=3.10
         uses: actions/setup-python@v4
         with:
-          python-version: "&gt;=3.10"
-=======
-      - name: Set up Python 3.10
-        uses: actions/setup-python@v4
-        with:
-          python-version: "3.10"
->>>>>>> 83b4a229
+          python-version: ">=3.10"
           cache: "pipenv"
 
       - name: Install pipenv
