--- conflicted
+++ resolved
@@ -33,46 +33,9 @@
     print(s, file=sys.stderr)
 
 
-<<<<<<< HEAD
 # File locations
 shortcut_workflows_csv = "data/shortcut_workflows.csv"
 
-# API Helpers
-sc_token = os.getenv("SHORTCUT_API_TOKEN")
-api_url_base = "https://api.app.shortcut.com/api/v3"
-headers = {
-    "Shortcut-Token": sc_token,
-    "Accept": "application/json; charset=utf-8",
-    "Content-Type": "application/json",
-}
-
-
-def sc_get(path, params={}):
-    url = api_url_base + path
-    logger.debug("GET url=%s params=%s headers=%s" % (url, params, headers))
-    resp = requests.get(url, headers=headers, params=params)
-    resp.raise_for_status()
-    return resp.json()
-
-
-def sc_post(path, data={}):
-    url = api_url_base + path
-    logger.debug("POST url=%s params=%s headers=%s" % (url, data, headers))
-    resp = requests.post(url, headers=headers, json=data)
-    resp.raise_for_status()
-    return resp.json()
-
-
-def sc_put(path, data={}):
-    url = api_url_base + path
-    logger.debug("PUT url=%s params=%s headers=%s" % (url, data, headers))
-    resp = requests.put(url, headers=headers, json=data)
-    resp.raise_for_status()
-    return resp.json()
-
-
-=======
->>>>>>> 2ef37762
 # Mapping of Pivotal Tracker story states to Shortcut ones
 pt_all_states = [
     "unscheduled",
